--- conflicted
+++ resolved
@@ -109,8 +109,8 @@
         Ub_.data()[u * na + u] = 1.0;
     }
 
-    Ca_copy_ = ints_->Ca_()->clone();
-    Cb_copy_ = ints_->Cb_()->clone();
+    Ca_copy_ = ints_->Ca()->clone();
+    Cb_copy_ = ints_->Cb()->clone();
 }
 
 void DWMS_DSRGPT2::read_options() {
@@ -1170,15 +1170,7 @@
 
 void DWMS_DSRGPT2::transform_ints0() {
     print_h2("Transformation Integrals Back to Original");
-<<<<<<< HEAD
-    ints_->Ca_()->copy(Ca_copy_);
-    ints_->Cb_()->copy(Cb_copy_);
-    ints_->retransform_integrals();
-=======
-    Ca_->copy(Ca_copy_);
-    Cb_->copy(Cb_copy_);
-    ints_->update_orbitals(Ca_, Cb_);
->>>>>>> e1ae4f76
+    ints_->update_orbitals(Ca_copy_, Cb_copy_);
 }
 
 void DWMS_DSRGPT2::print_title(const std::string& title) {
