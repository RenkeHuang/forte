/*
 * @BEGIN LICENSE
 *
 * Forte: an open-source plugin to Psi4 (https://github.com/psi4/psi4)
 * that implements a variety of quantum chemistry methods for strongly
 * correlated electrons.
 *
 * Copyright (c) 2012-2017 by its authors (see COPYING, COPYING.LESSER, AUTHORS).
 *
 * The copyrights for code used from other parties are included in
 * the corresponding files.
 *
 * This program is free software: you can redistribute it and/or modify
 * it under the terms of the GNU Lesser General Public License as published by
 * the Free Software Foundation, either version 3 of the License, or
 * (at your option) any later version.
 *
 * This program is distributed in the hope that it will be useful,
 * but WITHOUT ANY WARRANTY; without even the implied warranty of
 * MERCHANTABILITY or FITNESS FOR A PARTICULAR PURPOSE.  See the
 * GNU Lesser General Public License for more details.
 *
 * You should have received a copy of the GNU Lesser General Public License
 * along with this program.  If not, see http://www.gnu.org/licenses/.
 *
 * @END LICENSE
 */

#ifndef _fci_h_
#define _fci_h_

#include "psi4/physconst.h"
#include "fci_solver.h"
#include "../active_space_solver.h"

namespace psi {
namespace forte {

class ForteOptions;
class ForteIntegrals;
class MOSpaceInfo;
class Reference;
class FCISolver;
class FCIWfn;

/// Set the options for the FCI method
void set_FCI_options(ForteOptions& foptions);

/**
 * @brief The FCI class
 * This class implements a FCI wave function and calls FCISolver
 */
class FCI : public ActiveSpaceSolver {
  public:
    // ==> Class Constructor and Destructor <==

    /**
     * Constructor
     * @param ref_wfn The reference wavefunction object
     * @param options The main options object
     * @param ints A pointer to an allocated integral object
     * @param mo_space_info A pointer to the MOSpaceInfo object
     */
    FCI(SharedWavefunction ref_wfn, Options& options, std::shared_ptr<ForteIntegrals> ints,
        std::shared_ptr<MOSpaceInfo> mo_space_info);

    virtual ~FCI();

    // ==> Class Interface <==

    /// Compute the energy
    virtual double solver_compute_energy();
    /// Return a reference object
    Reference reference();
    /// Set the print level
    void set_print(int value) { print_ = value; }
    /// Set the maximum RDM computed (0 - 3)
    void set_max_rdm_level(int value);
    /// FCI  iterations
    void set_fci_iterations(int value);
    /// Print the NO from the 1RDM
    void print_no(bool value);
    /// Set Ms value
    void set_ms(int ms);
    /// Get the pointer of FCIWfn
    std::shared_ptr<FCIWfn> get_FCIWfn() { return fcisolver_->get_FCIWFN(); }

  private:
    // ==> Class data <==

<<<<<<< HEAD
    //    /// The molecular integrals
    //    std::shared_ptr<ForteIntegrals> ints_;
    //    /// The information about the molecular orbital spaces
    //    std::shared_ptr<MOSpaceInfo> mo_space_info_;
=======
>>>>>>> 03b7694e
    /// A pointer to the FCISolver object
    std::unique_ptr<FCISolver> fcisolver_;
    /// Print level
    /// 0 : silent mode (no printing)
    /// 1 : default printing
    int print_ = 1;

    /// Set the maximum RDM computed (0 - 3)
    int max_rdm_level_;
    /// The number of iterations for FCI
    int fci_iterations_;
    /// Print the Natural Orbitals from the 1-RDM
    bool print_no_;
    /// twice the z component of spin (i.e. 2 * M_S)
    int twice_ms_;
    /// Did the user set ms?
    bool set_ms_ = false;

    // ==> Class functions <==

    /// All that happens before we compute the energy
    void startup();
};
}
}

#endif // _fci_h_<|MERGE_RESOLUTION|>--- conflicted
+++ resolved
@@ -88,13 +88,6 @@
   private:
     // ==> Class data <==
 
-<<<<<<< HEAD
-    //    /// The molecular integrals
-    //    std::shared_ptr<ForteIntegrals> ints_;
-    //    /// The information about the molecular orbital spaces
-    //    std::shared_ptr<MOSpaceInfo> mo_space_info_;
-=======
->>>>>>> 03b7694e
     /// A pointer to the FCISolver object
     std::unique_ptr<FCISolver> fcisolver_;
     /// Print level
