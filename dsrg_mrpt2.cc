--- conflicted
+++ resolved
@@ -8,8 +8,8 @@
 
 namespace psi{ namespace libadaptive{
 
-DSRG_MRPT2::DSRG_MRPT2(boost::shared_ptr<Wavefunction> wfn, Options &options, ExplorerIntegrals* ints)
-    : Wavefunction(options,_default_psio_lib_), ints_(ints)
+DSRG_MRPT2::DSRG_MRPT2(Reference reference, boost::shared_ptr<Wavefunction> wfn, Options &options, ExplorerIntegrals* ints)
+    : Wavefunction(options,_default_psio_lib_), reference_(reference), ints_(ints)
 {
     // Copy the wavefunction information
     copy(wfn);
@@ -61,41 +61,6 @@
         outfile->Printf("\n  The size of ACTIVE occupation does not match the number of Irrep.");
         exit(1);
     }
-//    // Number of Electrons and Orbitals
-////    boost::shared_ptr<Molecule> molecule = Process::environment.molecule();
-//    int natom = molecule_->natom();
-//    size_t nelec = 0;
-//    for(int i = 0; i<natom; ++i){
-//        nelec += molecule_->fZ(i);
-//    }
-//    int charge = molecule_->molecular_charge();
-//    if(options_["CHARGE"].has_changed()){
-//        charge = options_.get_int("CHARGE");
-//    }
-//    int ms_ = options_.get_int("MS");
-//    if(ms_ < 0){
-//        outfile->Printf("\n  MS must be no less than 0.");
-//        exit(1);
-//    }
-//    int multi_ = molecule_->multiplicity();
-//    if(options_["MULTI"].has_changed()){
-//        multi_ = options_.get_int("MULTI");
-//    }
-//    if(multi_ < 1){
-//        outfile->Printf("\n  MULTI must be no less than 1. Check Multiplicity!");
-//        exit(1);
-//    }
-//    int nalfa_ = (nelec - charge + ms_ * (ms_ + 1)) / 2;
-//    int nbeta_ = (nelec - charge - ms_ * (ms_ + 1)) / 2;
-//    if(nalfa_ < 0 || nbeta_ < 0){
-//        outfile->Printf("\n  Check the Charge and Multiplicity! \n");
-//        exit(1);
-//    }
-//    if(nalfa_ - nc_ - nfrzc_ > na_){
-//        outfile->Printf("\n  Not enough active orbitals to arrange electrons!");
-//        outfile->Printf("\n  Check core and active orbitals! \n");
-//        exit(1);
-//    }
 
     // Populate the core, active, and virtuall arrays
     for (int h = 0, p = 0; h < nirrep_; ++h){
@@ -155,17 +120,12 @@
     F.resize_spin_components("Fock","gg");
     Delta1.resize_spin_components("Delta1","hp");
     Delta2.resize_spin_components("Delta2","hhpp");
-<<<<<<< HEAD
-    DFL.resize("DF/Cholesky Vectors","dgg");
-
-//    V("pqrs") = DFL("gpq") * DFL("grs");
-
-    Tensor Lambda1_aa("Lambda1_aa",{2,2});
-    Lambda1_aa(0,0) = 0.03743697688361;
-    Lambda1_aa(1,1) = 0.96256302311636;
-=======
+
     //DFL.resize_spin_components("DF/Cholesky Vectors","dgg");
->>>>>>> df55e281
+
+//    Tensor Lambda1_aa("Lambda1_aa",{2,2});
+//    Lambda1_aa(0,0) = 0.03743697688361;
+//    Lambda1_aa(1,1) = 0.96256302311636;
 
     // Fill in the one-electron operator (H)
     H.fill_one_electron_spin([&](size_t p,MOSetSpinType sp,size_t q,MOSetSpinType sq){
@@ -192,6 +152,15 @@
         *it = i[0] == i[1] ? 1.0 : 0.0;
     }
 
+    for (Tensor::iterator it = Eta1_aa.begin(),endit = Eta1_aa.end(); it != endit; ++it){
+        std::vector<size_t>& i = it.address();
+        *it = i[0] == i[1] ? 1.0 : 0.0;
+    }
+    for (Tensor::iterator it = Eta1_AA.begin(),endit = Eta1_AA.end(); it != endit; ++it){
+        std::vector<size_t>& i = it.address();
+        *it = i[0] == i[1] ? 1.0 : 0.0;
+    }
+
     for (Tensor::iterator it = Eta1_vv.begin(),endit = Eta1_vv.end(); it != endit; ++it){
         std::vector<size_t>& i = it.address();
         *it = i[0] == i[1] ? 1.0 : 0.0;
@@ -201,17 +170,24 @@
         *it = i[0] == i[1] ? 1.0 : 0.0;
     }
 
+
+    Gamma1_aa["pq"] = (*reference_.L1a())["pq"];
+    Gamma1_AA["pq"] = (*reference_.L1b())["pq"];
+
+    Eta1_aa["pq"] -= (*reference_.L1a())["pq"];
+    Eta1_AA["pq"] -= (*reference_.L1b())["pq"];
+
     outfile->Printf("\n nel (Gamma1_aa) = %zu",Gamma1_aa.nelements());
-    outfile->Printf("\n nel (Lambda1_aa) = %zu",Lambda1_aa.nelements());
-    Gamma1_aa(0,0) = 0.03743697688361;
-    Gamma1_aa(1,1) = 0.96256302311636;
-    Gamma1_AA(0,0) = 0.03743697688361;
-    Gamma1_AA(1,1) = 0.96256302311636;
-
-    Eta1_aa(0,0) = 1.0 - 0.03743697688361;
-    Eta1_aa(1,1) = 1.0 - 0.96256302311636;
-    Eta1_AA(0,0) = 1.0 - 0.03743697688361;
-    Eta1_AA(1,1) = 1.0 - 0.96256302311636;
+//    outfile->Printf("\n nel (Lambda1_aa) = %zu",Lambda1_aa.nelements());
+//    Gamma1_aa(0,0) = 0.03743697688361;
+//    Gamma1_aa(1,1) = 0.96256302311636;
+//    Gamma1_AA(0,0) = 0.03743697688361;
+//    Gamma1_AA(1,1) = 0.96256302311636;
+
+//    Eta1_aa(0,0) = 1.0 - 0.03743697688361;
+//    Eta1_aa(1,1) = 1.0 - 0.96256302311636;
+//    Eta1_AA(0,0) = 1.0 - 0.03743697688361;
+//    Eta1_AA(1,1) = 1.0 - 0.96256302311636;
 
 //    Gamma1_aa.pointwise_addition(Lambda1_aa);
 //    Gamma1_AA.pointwise_addition(Lambda1_aa);
